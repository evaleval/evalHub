import pytest
from pathlib import Path
<<<<<<< HEAD
from helm.adapter import HELMAdapter
import json
=======
from eval_converters.helm.adapter import HELMAdapter
>>>>>>> cacef2b9

@pytest.fixture
def adapter():
    return HELMAdapter()

def test_metadata_and_supported_library(adapter):
    metadata = adapter.metadata
    assert metadata.name == "HELMAdapter"
    assert metadata.version == "0.0.1"
    assert "0.5.6" in metadata.supported_library_versions
    assert "HELM evaluation outputs" in metadata.description

    supported_lib = adapter.supported_library
    assert supported_lib.name == "HELM"

def test_transform_from_directory(adapter):
    test_dir = Path(__file__).parent.resolve()
    output_dir_path = test_dir / 'data/helm/commonsense:dataset=hellaswag,method=multiple_choice_joint,model=eleutherai_pythia-1b-v0'
    
    results = adapter.transform_from_directory(output_dir_path)
    
    assert isinstance(results, list)
    assert all(hasattr(r, 'schema_version') for r in results)
    assert all(r.model.model_info.name for r in results)
    assert all(r.instance.raw_input for r in results)
    assert len(results) > 0, "No results found in the output directory"

def test_transform_single(adapter):
    test_dir = Path(__file__).parent.resolve()
    output_base_path = test_dir / 'data/helm/'
    output_file_path = test_dir / 'data/helm/transform_helm_file_raw_data.json'

    results = adapter._transform_single(output_file_path, base_dir=output_base_path)

    assert isinstance(results, list)
    assert all(hasattr(r, 'schema_version') for r in results)
    assert all(r.model.model_info.name for r in results)
    assert all(r.instance.raw_input for r in results)
    assert len(results) > 0, "No results found in the output directory"

if __name__ == "__main__":
    # Create an adapter instance for direct execution
    adapter = HELMAdapter()
    test_transform_single(adapter)<|MERGE_RESOLUTION|>--- conflicted
+++ resolved
@@ -1,11 +1,7 @@
 import pytest
 from pathlib import Path
-<<<<<<< HEAD
-from helm.adapter import HELMAdapter
+from eval_converters.helm.adapter import HELMAdapter
 import json
-=======
-from eval_converters.helm.adapter import HELMAdapter
->>>>>>> cacef2b9
 
 @pytest.fixture
 def adapter():
